/*
 * virtual address mapping related functions.
 */

#include "vmm.h"
#include "riscv.h"
#include "pmm.h"
#include "util/types.h"
#include "memlayout.h"
#include "util/string.h"
#include "spike_interface/spike_utils.h"
#include "util/functions.h"

/* --- utility functions for virtual address mapping --- */
//
// establish mapping of virtual address [va, va+size] to phyiscal address [pa, pa+size]
// with the permission of "perm".
//
int map_pages(pagetable_t page_dir, uint64 va, uint64 size, uint64 pa, int perm) {
  uint64 first, last;
  pte_t *pte;

  for (first = ROUNDDOWN(va, PGSIZE), last = ROUNDDOWN(va + size - 1, PGSIZE);
      first <= last; first += PGSIZE, pa += PGSIZE) {
    if ((pte = page_walk(page_dir, first, 1)) == 0) return -1;
    if (*pte & PTE_V)
      panic("map_pages fails on mapping va (0x%lx) to pa (0x%lx)", first, pa);
    *pte = PA2PTE(pa) | perm | PTE_V;
  }
  return 0;
}

//
// convert permission code to permission types of PTE
//
uint64 prot_to_type(int prot, int user) {
  uint64 perm = 0;
  if (prot & PROT_READ) perm |= PTE_R | PTE_A;
  if (prot & PROT_WRITE) perm |= PTE_W | PTE_D;
  if (prot & PROT_EXEC) perm |= PTE_X | PTE_A;
  if (perm == 0) perm = PTE_R;
  if (user) perm |= PTE_U;
  return perm;
}

//
// traverse the page table (starting from page_dir) to find the corresponding pte of va.
// returns: PTE (page table entry) pointing to va.
//
pte_t *page_walk(pagetable_t page_dir, uint64 va, int alloc) {
  if (va >= MAXVA) panic("page_walk");

  // starting from the page directory
  pagetable_t pt = page_dir;

  // traverse from page directory to page table.
  // as we use risc-v sv39 paging scheme, there will be 3 layers: page dir,
  // page medium dir, and page table.
  for (int level = 2; level > 0; level--) {
    // macro "PX" gets the PTE index in page table of current level
    // "pte" points to the entry of current level
    pte_t *pte = pt + PX(level, va);

    // now, we need to know if above pte is valid (established mapping to a phyiscal page)
    // or not.
    if (*pte & PTE_V) {  //PTE valid
      // phisical address of pagetable of next level
      pt = (pagetable_t)PTE2PA(*pte);
    } else { //PTE invalid (not exist).
      // allocate a page (to be the new pagetable), if alloc == 1
      if( alloc && ((pt = (pte_t *)alloc_page(1)) != 0) ){
        memset(pt, 0, PGSIZE);
        // writes the physical address of newly allocated page to pte, to establish the
        // page table tree.
        *pte = PA2PTE(pt) | PTE_V;
      }else //returns NULL, if alloc == 0, or no more physical page remains
        return 0;
    }
  }

  // return a PTE which contains phisical address of a page
  return pt + PX(0, va);
}

//
// look up a virtual page address, return the physical page address or 0 if not mapped.
//
uint64 lookup_pa(pagetable_t pagetable, uint64 va) {
  pte_t *pte;
  uint64 pa;

  if (va >= MAXVA) return 0;

  pte = page_walk(pagetable, va, 0);
  if (pte == 0 || (*pte & PTE_V) == 0 || ((*pte & PTE_R) == 0 && (*pte & PTE_W) == 0))
    return 0;
  pa = PTE2PA(*pte);

  return pa;
}

/* --- kernel page table part --- */
// _etext is defined in kernel.lds, it points to the address after text and rodata segments.
extern char _etext[];

// pointer to kernel page director
pagetable_t g_kernel_pagetable;

//
// maps virtual address [va, va+sz] to [pa, pa+sz] (for kernel).
//
void kern_vm_map(pagetable_t page_dir, uint64 va, uint64 pa, uint64 sz, int perm) {
  // map_pages is defined in kernel/vmm.c
  if (map_pages(page_dir, va, sz, pa, perm) != 0) panic("kern_vm_map");
}

//
// kern_vm_init() constructs the kernel page table.
//
void kern_vm_init(void) {
  // pagetable_t is defined in kernel/riscv.h. it's actually uint64*
  pagetable_t t_page_dir;

  // allocate a page (t_page_dir) to be the page directory for kernel. alloc_page is defined in kernel/pmm.c
  t_page_dir = (pagetable_t)alloc_page();
  // memset is defined in util/string.c
  memset(t_page_dir, 0, PGSIZE);

  // map virtual address [KERN_BASE, _etext] to physical address [DRAM_BASE, DRAM_BASE+(_etext - KERN_BASE)],
  // to maintain (direct) text section kernel address mapping.
  kern_vm_map(t_page_dir, KERN_BASE, DRAM_BASE, (uint64)_etext - KERN_BASE,
         prot_to_type(PROT_READ | PROT_EXEC, 0));

  sprint("KERN_BASE 0x%lx\n", lookup_pa(t_page_dir, KERN_BASE));

  // also (direct) map remaining address space, to make them accessable from kernel.
  // this is important when kernel needs to access the memory content of user's app
  // without copying pages between kernel and user spaces.
  kern_vm_map(t_page_dir, (uint64)_etext, (uint64)_etext, PHYS_TOP - (uint64)_etext,
         prot_to_type(PROT_READ | PROT_WRITE, 0));

  sprint("physical address of _etext is: 0x%lx\n", lookup_pa(t_page_dir, (uint64)_etext));

  g_kernel_pagetable = t_page_dir;
}

/* --- user page table part --- */
//
// convert and return the corresponding physical address of a virtual address (va) of
// application.
//
void *user_va_to_pa(pagetable_t page_dir, void *va) {
  // TODO (lab2_1): implement user_va_to_pa to convert a given user virtual address "va"
  // to its corresponding physical address, i.e., "pa". To do it, we need to walk
  // through the page table, starting from its directory "page_dir", to locate the PTE
  // that maps "va". If found, returns the "pa" by using:
  // pa = PYHS_ADDR(PTE) + (va & (1<<PGSHIFT -1))
  // Here, PYHS_ADDR() means retrieving the starting address (4KB aligned), and
  // (va & (1<<PGSHIFT -1)) means computing the offset of "va" inside its page.
  // Also, it is possible that "va" is not mapped at all. in such case, we can find
  // invalid PTE, and should return NULL.
  // panic( "You have to implement user_va_to_pa (convert user va to pa) to print messages in lab2_1.\n" );

  uint64 pa = lookup_pa(page_dir, (uint64)va);
  if (!pa) return NULL;
  pa |= ((uint64)va & ((1<<PGSHIFT)-1));
  return (void*) pa;
}

//
// maps virtual address [va, va+sz] to [pa, pa+sz] (for user application).
//
void user_vm_map(pagetable_t page_dir, uint64 va, uint64 size, uint64 pa, int perm) {
  if (map_pages(page_dir, va, size, pa, perm) != 0) {
    panic("fail to user_vm_map .\n");
  }
}

//
// unmap virtual address [va, va+size] from the user app.
// reclaim the physical pages if free!=0
//
void user_vm_unmap(pagetable_t page_dir, uint64 va, uint64 size, int free) {
  // TODO (lab2_2): implement user_vm_unmap to disable the mapping of the virtual pages
  // in [va, va+size], and free the corresponding physical pages used by the virtual
  // addresses when if 'free' (the last parameter) is not zero.
  // basic idea here is to first locate the PTEs of the virtual pages, and then reclaim
  // (use free_page() defined in pmm.c) the physical pages. lastly, invalidate the PTEs.
  // as naive_free reclaims only one page at a time, you only need to consider one page
  // to make user/app_naive_malloc to behave correctly.
  // panic( "You have to implement user_vm_unmap to free pages using naive_free in lab2_2.\n" );

<<<<<<< HEAD
}

//
// debug function, print the vm space of a process. added @lab3_1
//
void print_proc_vmspace(process* proc) {
  sprint( "======\tbelow is the vm space of process%d\t========\n", proc->pid );
  for( int i=0; i<proc->total_mapped_region; i++ ){
    sprint( "-va:%lx, npage:%d, ", proc->mapped_info[i].va, proc->mapped_info[i].npages);
    switch(proc->mapped_info[i].seg_type){
      case CODE_SEGMENT: sprint( "type: CODE SEGMENT" ); break;
      case DATA_SEGMENT: sprint( "type: DATA SEGMENT" ); break;
      case STACK_SEGMENT: sprint( "type: STACK SEGMENT" ); break;
      case CONTEXT_SEGMENT: sprint( "type: TRAPFRAME SEGMENT" ); break;
      case SYSTEM_SEGMENT: sprint( "type: USER KERNEL STACK SEGMENT" ); break;
    }
    sprint( ", mapped to pa:%lx\n", lookup_pa(proc->pagetable, proc->mapped_info[i].va) );
=======
  uint64 first, last;
  pte_t *pte;

  for (first = ROUNDDOWN(va, PGSIZE), last = ROUNDDOWN(va + size - 1, PGSIZE);
      first <= last; first += PGSIZE) {
    if ((pte = page_walk(page_dir, first, 1)) == 0) continue;
    *pte &= ~PTE_V;

    uint64 pa = PTE2PA((uint64) *pte);

    free_page((void*) pa);
>>>>>>> 0bdadfda
  }
}<|MERGE_RESOLUTION|>--- conflicted
+++ resolved
@@ -190,7 +190,18 @@
   // to make user/app_naive_malloc to behave correctly.
   // panic( "You have to implement user_vm_unmap to free pages using naive_free in lab2_2.\n" );
 
-<<<<<<< HEAD
+  uint64 first, last;
+  pte_t *pte;
+
+  for (first = ROUNDDOWN(va, PGSIZE), last = ROUNDDOWN(va + size - 1, PGSIZE);
+      first <= last; first += PGSIZE) {
+    if ((pte = page_walk(page_dir, first, 1)) == 0) continue;
+    *pte &= ~PTE_V;
+
+    uint64 pa = PTE2PA((uint64) *pte);
+
+    free_page((void*) pa);
+  }
 }
 
 //
@@ -208,18 +219,5 @@
       case SYSTEM_SEGMENT: sprint( "type: USER KERNEL STACK SEGMENT" ); break;
     }
     sprint( ", mapped to pa:%lx\n", lookup_pa(proc->pagetable, proc->mapped_info[i].va) );
-=======
-  uint64 first, last;
-  pte_t *pte;
-
-  for (first = ROUNDDOWN(va, PGSIZE), last = ROUNDDOWN(va + size - 1, PGSIZE);
-      first <= last; first += PGSIZE) {
-    if ((pte = page_walk(page_dir, first, 1)) == 0) continue;
-    *pte &= ~PTE_V;
-
-    uint64 pa = PTE2PA((uint64) *pte);
-
-    free_page((void*) pa);
->>>>>>> 0bdadfda
   }
 }